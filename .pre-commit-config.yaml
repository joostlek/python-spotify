---
repos:
  - repo: local
    hooks:
      - id: ruff-check
        name: 🐶 Ruff Linter
        language: system
        types: [python]
        entry: poetry run ruff check --fix
        require_serial: true
        stages: [pre-commit, pre-push, manual]
      - id: ruff-format
        name: 🐶 Ruff Formatter
        language: system
        types: [python]
        entry: poetry run ruff format
        require_serial: true
        stages: [pre-commit, pre-push, manual]
      - id: check-ast
        name: 🐍 Check Python AST
        language: system
        types: [python]
        entry: poetry run check-ast
      - id: check-case-conflict
        name: 🔠 Check for case conflicts
        language: system
        entry: poetry run check-case-conflict
      - id: check-docstring-first
        name: ℹ️  Check docstring is first
        language: system
        types: [python]
        entry: poetry run check-docstring-first
      - id: check-executables-have-shebangs
        name: 🧐 Check that executables have shebangs
        language: system
        types: [text, executable]
        entry: poetry run check-executables-have-shebangs
        stages: [pre-commit, pre-push, manual]
      - id: check-json
        name: ｛ Check JSON files
        language: system
        types: [json]
        entry: poetry run check-json
      - id: check-merge-conflict
        name: 💥 Check for merge conflicts
        language: system
        types: [text]
        entry: poetry run check-merge-conflict
      - id: check-symlinks
        name: 🔗 Check for broken symlinks
        language: system
        types: [symlink]
        entry: poetry run check-symlinks
      - id: check-toml
        name: ✅ Check TOML files
        language: system
        types: [toml]
        entry: poetry run check-toml
      - id: check-xml
        name: ✅ Check XML files
        entry: check-xml
        language: system
        types: [xml]
      - id: check-yaml
        name: ✅ Check YAML files
        language: system
        types: [yaml]
        entry: poetry run check-yaml
      - id: codespell
        name: ✅ Check code for common misspellings
        language: system
        types: [text]
        exclude: ^poetry\.lock$
        entry: poetry run codespell
        args:
<<<<<<< HEAD
          - --ignore-words-list=doen,te,ons,Racoon,Crate,Ede,succes
=======
          - --ignore-words-list=doen,te,ons,Racoon,Crate,Ede,succes,alle
>>>>>>> 3fcee453
      - id: detect-private-key
        name: 🕵️  Detect Private Keys
        language: system
        types: [text]
        entry: poetry run detect-private-key
      - id: end-of-file-fixer
        name: ⮐  Fix End of Files
        language: system
        types: [text]
        entry: poetry run end-of-file-fixer
        stages: [pre-commit, pre-push, manual]
      - id: mypy
        name: 🆎 Static type checking using mypy
        language: system
        types: [python]
        entry: poetry run mypy
        require_serial: true
      - id: no-commit-to-branch
        name: 🛑 Don't commit to main branch
        language: system
        entry: poetry run no-commit-to-branch
        pass_filenames: false
        always_run: true
        args:
          - --branch=main
      - id: poetry
        name: 📜 Check pyproject with Poetry
        language: system
        entry: poetry check
        pass_filenames: false
        always_run: true
      - id: prettier
        name: 💄 Ensuring files are prettier
        language: system
        types: [yaml, json, markdown]
        entry: npm run prettier
        pass_filenames: false
      - id: pylint
        name: 🌟 Starring code with pylint
        language: system
        types: [python]
        entry: poetry run pylint
      - id: pytest
        name: 🧪 Running tests and test coverage with pytest
        language: system
        types: [python]
        entry: poetry run pytest
        pass_filenames: false
      - id: trailing-whitespace
        name: ✄  Trim Trailing Whitespace
        language: system
        types: [text]
        entry: poetry run trailing-whitespace-fixer
        stages: [pre-commit, pre-push, manual]
      - id: yamllint
        name: 🎗  Check YAML files with yamllint
        language: system
        types: [yaml]
        entry: poetry run yamllint<|MERGE_RESOLUTION|>--- conflicted
+++ resolved
@@ -73,11 +73,7 @@
         exclude: ^poetry\.lock$
         entry: poetry run codespell
         args:
-<<<<<<< HEAD
-          - --ignore-words-list=doen,te,ons,Racoon,Crate,Ede,succes
-=======
           - --ignore-words-list=doen,te,ons,Racoon,Crate,Ede,succes,alle
->>>>>>> 3fcee453
       - id: detect-private-key
         name: 🕵️  Detect Private Keys
         language: system
