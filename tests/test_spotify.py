--- conflicted
+++ resolved
@@ -834,13 +834,8 @@
 @pytest.mark.parametrize(
     "fixture",
     [
-<<<<<<< HEAD
-        "playlist.json",
-        "playlist_with_podcast.json",
-=======
         "playlist_1.json",
         "playlist_2.json",
->>>>>>> e995816f
     ],
 )
 async def test_get_playlist(
