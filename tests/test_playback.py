"""Asynchronous Python client for Spotify."""

from aiohttp.hdrs import METH_GET, METH_PUT
from aioresponses import aioresponses
import pytest

from spotifyaio.spotify import SpotifyClient
from syrupy import SnapshotAssertion

from . import load_fixture
from .const import HEADERS, SPOTIFY_URL


@pytest.mark.parametrize(
    "playback_id",
    [
        1,
        2,
        3,
    ],
)
async def test_get_playback_state(
    responses: aioresponses,
    snapshot: SnapshotAssertion,
    playback_id: int,
    authenticated_client: SpotifyClient,
) -> None:
    """Test retrieving playback state."""
<<<<<<< HEAD
    aresponses.add(
        SPOTIFY_URL,
        "/v1/me/player",
        METH_GET,
        aresponses.Response(
            status=200,
            headers={"Content-Type": "application/json"},
            text=load_fixture(f"playback_{playback_id}.json"),
        ),
=======
    responses.get(
        f"{SPOTIFY_URL}/v1/me/player",
        status=200,
        body=load_fixture(f"playback_{playback_id}.json"),
>>>>>>> 9859d93f
    )
    response = await authenticated_client.get_playback()
    assert response == snapshot
    responses.assert_called_once_with(
        f"{SPOTIFY_URL}/v1/me/player",
        METH_GET,
        headers=HEADERS,
        data=None,
    )


async def test_get_no_playback_state(
    authenticated_client: SpotifyClient,
    responses: aioresponses,
) -> None:
    """Test retrieving no playback state."""
<<<<<<< HEAD
    aresponses.add(
        SPOTIFY_URL,
        "/v1/me/player",
        METH_GET,
        aresponses.Response(
            status=204,
            headers={"Content-Type": "application/json"},
        ),
=======
    responses.get(
        f"{SPOTIFY_URL}/v1/me/player",
        status=204,
>>>>>>> 9859d93f
    )
    response = await authenticated_client.get_playback()
    assert response is None
    responses.assert_called_once_with(
        f"{SPOTIFY_URL}/v1/me/player",
        METH_GET,
        headers=HEADERS,
        data=None,
    )


async def test_transfer_playback(
    authenticated_client: SpotifyClient,
    responses: aioresponses,
) -> None:
    """Test transferring playback."""
    responses.put(
        f"{SPOTIFY_URL}/v1/me/player",
        status=204,
    )
    await authenticated_client.transfer_playback("test")
    responses.assert_called_once_with(
        f"{SPOTIFY_URL}/v1/me/player",
        METH_PUT,
        headers=HEADERS,
        data={"device_ids": ["test"]},
    )


async def test_get_devices(
    snapshot: SnapshotAssertion,
    authenticated_client: SpotifyClient,
    responses: aioresponses,
) -> None:
    """Test retrieving devices."""
<<<<<<< HEAD
    aresponses.add(
        SPOTIFY_URL,
        "/v1/me/player/devices",
        METH_GET,
        aresponses.Response(
            status=200,
            headers={"Content-Type": "application/json"},
            text=load_fixture("devices.json"),
        ),
    )
    devices = await authenticated_client.get_devices()
    assert devices == snapshot


async def test_get_current_playing(
    aresponses: ResponsesMockServer,
    snapshot: SnapshotAssertion,
    authenticated_client: SpotifyClient,
) -> None:
    """Test retrieving current playing."""
    aresponses.add(
        SPOTIFY_URL,
        "/v1/me/player/currently-playing",
        METH_GET,
        aresponses.Response(
            status=200,
            headers={"Content-Type": "application/json"},
            text=load_fixture("current_playing_track.json"),
        ),
    )
    response = await authenticated_client.get_current_playing()
    assert response == snapshot


async def test_get_no_current_playing_state(
    aresponses: ResponsesMockServer,
    authenticated_client: SpotifyClient,
) -> None:
    """Test retrieving no current playing state."""
    aresponses.add(
        SPOTIFY_URL,
        "/v1/me/player/currently-playing",
        METH_GET,
        aresponses.Response(
            status=204,
            headers={"Content-Type": "application/json"},
        ),
    )
    response = await authenticated_client.get_current_playing()
    assert response is None


async def test_resume_playback(
    aresponses: ResponsesMockServer,
    authenticated_client: SpotifyClient,
) -> None:
    """Test resuming playback."""
    aresponses.add(
        SPOTIFY_URL,
        "/v1/me/player/play",
        METH_PUT,
        aresponses.Response(
            status=204,
            headers={"Content-Type": "application/json"},
        ),
    )
    await authenticated_client.start_playback()
=======
    responses.get(
        f"{SPOTIFY_URL}/v1/me/player/devices",
        status=200,
        body=load_fixture("devices.json"),
    )
    devices = await authenticated_client.get_devices()
    assert devices == snapshot
    responses.assert_called_once_with(
        f"{SPOTIFY_URL}/v1/me/player/devices",
        headers=HEADERS,
        data=None,
    )
>>>>>>> 9859d93f
<|MERGE_RESOLUTION|>--- conflicted
+++ resolved
@@ -26,22 +26,10 @@
     authenticated_client: SpotifyClient,
 ) -> None:
     """Test retrieving playback state."""
-<<<<<<< HEAD
-    aresponses.add(
-        SPOTIFY_URL,
-        "/v1/me/player",
-        METH_GET,
-        aresponses.Response(
-            status=200,
-            headers={"Content-Type": "application/json"},
-            text=load_fixture(f"playback_{playback_id}.json"),
-        ),
-=======
     responses.get(
         f"{SPOTIFY_URL}/v1/me/player",
         status=200,
         body=load_fixture(f"playback_{playback_id}.json"),
->>>>>>> 9859d93f
     )
     response = await authenticated_client.get_playback()
     assert response == snapshot
@@ -49,6 +37,7 @@
         f"{SPOTIFY_URL}/v1/me/player",
         METH_GET,
         headers=HEADERS,
+        params=None,
         data=None,
     )
 
@@ -58,20 +47,9 @@
     responses: aioresponses,
 ) -> None:
     """Test retrieving no playback state."""
-<<<<<<< HEAD
-    aresponses.add(
-        SPOTIFY_URL,
-        "/v1/me/player",
-        METH_GET,
-        aresponses.Response(
-            status=204,
-            headers={"Content-Type": "application/json"},
-        ),
-=======
     responses.get(
         f"{SPOTIFY_URL}/v1/me/player",
         status=204,
->>>>>>> 9859d93f
     )
     response = await authenticated_client.get_playback()
     assert response is None
@@ -80,6 +58,7 @@
         METH_GET,
         headers=HEADERS,
         data=None,
+        params=None,
     )
 
 
@@ -98,6 +77,7 @@
         METH_PUT,
         headers=HEADERS,
         data={"device_ids": ["test"]},
+        params=None,
     )
 
 
@@ -107,75 +87,6 @@
     responses: aioresponses,
 ) -> None:
     """Test retrieving devices."""
-<<<<<<< HEAD
-    aresponses.add(
-        SPOTIFY_URL,
-        "/v1/me/player/devices",
-        METH_GET,
-        aresponses.Response(
-            status=200,
-            headers={"Content-Type": "application/json"},
-            text=load_fixture("devices.json"),
-        ),
-    )
-    devices = await authenticated_client.get_devices()
-    assert devices == snapshot
-
-
-async def test_get_current_playing(
-    aresponses: ResponsesMockServer,
-    snapshot: SnapshotAssertion,
-    authenticated_client: SpotifyClient,
-) -> None:
-    """Test retrieving current playing."""
-    aresponses.add(
-        SPOTIFY_URL,
-        "/v1/me/player/currently-playing",
-        METH_GET,
-        aresponses.Response(
-            status=200,
-            headers={"Content-Type": "application/json"},
-            text=load_fixture("current_playing_track.json"),
-        ),
-    )
-    response = await authenticated_client.get_current_playing()
-    assert response == snapshot
-
-
-async def test_get_no_current_playing_state(
-    aresponses: ResponsesMockServer,
-    authenticated_client: SpotifyClient,
-) -> None:
-    """Test retrieving no current playing state."""
-    aresponses.add(
-        SPOTIFY_URL,
-        "/v1/me/player/currently-playing",
-        METH_GET,
-        aresponses.Response(
-            status=204,
-            headers={"Content-Type": "application/json"},
-        ),
-    )
-    response = await authenticated_client.get_current_playing()
-    assert response is None
-
-
-async def test_resume_playback(
-    aresponses: ResponsesMockServer,
-    authenticated_client: SpotifyClient,
-) -> None:
-    """Test resuming playback."""
-    aresponses.add(
-        SPOTIFY_URL,
-        "/v1/me/player/play",
-        METH_PUT,
-        aresponses.Response(
-            status=204,
-            headers={"Content-Type": "application/json"},
-        ),
-    )
-    await authenticated_client.start_playback()
-=======
     responses.get(
         f"{SPOTIFY_URL}/v1/me/player/devices",
         status=200,
@@ -187,5 +98,64 @@
         f"{SPOTIFY_URL}/v1/me/player/devices",
         headers=HEADERS,
         data=None,
+        params=None,
     )
->>>>>>> 9859d93f
+
+
+async def test_get_current_playing(
+    responses: aioresponses,
+    snapshot: SnapshotAssertion,
+    authenticated_client: SpotifyClient,
+) -> None:
+    """Test retrieving current playing."""
+    responses.get(
+        f"{SPOTIFY_URL}/v1/me/player/currently-playing",
+        status=200,
+        body=load_fixture("current_playing_track.json"),
+    )
+    response = await authenticated_client.get_current_playing()
+    assert response == snapshot
+    responses.assert_called_once_with(
+        f"{SPOTIFY_URL}/v1/me/player/currently-playing",
+        headers=HEADERS,
+        data=None,
+        params=None,
+    )
+
+
+async def test_get_no_current_playing_state(
+    responses: aioresponses,
+    authenticated_client: SpotifyClient,
+) -> None:
+    """Test retrieving no current playing state."""
+    responses.get(
+        f"{SPOTIFY_URL}/v1/me/player/currently-playing",
+        status=204,
+    )
+    response = await authenticated_client.get_current_playing()
+    assert response is None
+    responses.assert_called_once_with(
+        f"{SPOTIFY_URL}/v1/me/player/currently-playing",
+        headers=HEADERS,
+        params=None,
+        data=None,
+    )
+
+
+async def test_resume_playback(
+    responses: aioresponses,
+    authenticated_client: SpotifyClient,
+) -> None:
+    """Test resuming playback."""
+    responses.put(
+        f"{SPOTIFY_URL}/v1/me/player/play",
+        status=204,
+    )
+    await authenticated_client.start_playback()
+    responses.assert_called_once_with(
+        f"{SPOTIFY_URL}/v1/me/player/play",
+        METH_PUT,
+        headers=HEADERS,
+        params={},
+        data={"position_ms": 0},
+    )