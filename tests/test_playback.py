--- conflicted
+++ resolved
@@ -91,18 +91,14 @@
             text=load_fixture("devices.json"),
         ),
     )
-<<<<<<< HEAD
-    async with aiohttp.ClientSession() as session:
-        spotify = SpotifyClient(session=session)
-        spotify.authenticate("test")
-        devices = await spotify.get_devices()
-        assert devices == snapshot
-        await spotify.close()
+    devices = await authenticated_client.get_devices()
+    assert devices == snapshot
 
 
 async def test_get_current_playing(
     aresponses: ResponsesMockServer,
     snapshot: SnapshotAssertion,
+    authenticated_client: SpotifyClient,
 ) -> None:
     """Test retrieving current playing."""
     aresponses.add(
@@ -115,16 +111,13 @@
             text=load_fixture("current_playing_track.json"),
         ),
     )
-    async with aiohttp.ClientSession() as session:
-        spotify = SpotifyClient(session=session)
-        spotify.authenticate("test")
-        response = await spotify.get_current_playing()
-        assert response == snapshot
-        await spotify.close()
+    response = await authenticated_client.get_current_playing()
+    assert response == snapshot
 
 
 async def test_get_no_current_playing_state(
     aresponses: ResponsesMockServer,
+    authenticated_client: SpotifyClient,
 ) -> None:
     """Test retrieving no current playing state."""
     aresponses.add(
@@ -136,16 +129,13 @@
             headers={"Content-Type": "application/json"},
         ),
     )
-    async with aiohttp.ClientSession() as session:
-        spotify = SpotifyClient(session=session)
-        spotify.authenticate("test")
-        response = await spotify.get_current_playing()
-        assert response is None
-        await spotify.close()
+    response = await authenticated_client.get_current_playing()
+    assert response is None
 
 
 async def test_resume_playback(
     aresponses: ResponsesMockServer,
+    authenticated_client: SpotifyClient,
 ) -> None:
     """Test resuming playback."""
     aresponses.add(
@@ -157,12 +147,4 @@
             headers={"Content-Type": "application/json"},
         ),
     )
-    async with aiohttp.ClientSession() as session:
-        spotify = SpotifyClient(session=session)
-        spotify.authenticate("test")
-        await spotify.start_playback()
-        await spotify.close()
-=======
-    devices = await authenticated_client.get_devices()
-    assert devices == snapshot
->>>>>>> a5ccbe29
+    await authenticated_client.start_playback()