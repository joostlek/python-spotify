[tool.poetry]
name = "spotifyaio"
version = "0.2.0"
description = "Asynchronous Python client for Spotify."
authors = ["Joost Lekkerkerker <joostlek@outlook.com>"]
maintainers = ["Joost Lekkerkerker <joostlek@outlook.com>"]
license = "MIT"
readme = "README.md"
homepage = "https://github.com/joostlek/python-withings"
repository = "https://github.com/joostlek/python-withings"
documentation = "https://github.com/joostlek/python-withings"
keywords = ["Spotify", "api", "async", "client"]
classifiers = [
  "Development Status :: 5 - Production/Stable",
  "Framework :: AsyncIO",
  "Intended Audience :: Developers",
  "Natural Language :: English",
  "Programming Language :: Python :: 3.11",
  "Programming Language :: Python :: 3.12",
  "Programming Language :: Python :: 3",
  "Topic :: Software Development :: Libraries :: Python Modules",
]
packages = [
    { include = "spotifyaio", from = "src" },
]

[tool.poetry.dependencies]
python = "^3.11"
aiohttp = ">=3.0.0"
yarl = ">=1.6.0"
mashumaro = "^3.11"
orjson = "^3.9.10"

[tool.poetry.group.dev.dependencies]
codespell = "2.2.6"
covdefaults = "2.3.0"
coverage = {version = "7.5.0", extras = ["toml"]}
mypy = "1.10.0"
pre-commit = "3.7.0"
pre-commit-hooks = "4.6.0"
pylint = "3.1.0"
pytest = "8.2.0"
pytest-asyncio = "0.23.6"
pytest-cov = "4.1.0"
<<<<<<< HEAD
ruff = "0.3.4"
safety = "3.0.1"
=======
ruff = "0.4.2"
safety = "3.1.0"
>>>>>>> 6a7d2242
yamllint = "1.35.1"
syrupy = "4.6.1"
aioresponses = "0.7.6"

[tool.poetry.urls]
"Bug Tracker" = "https://github.com/joostlek/python-spotify/issues"
Changelog = "https://github.com/joostlek/python-spotify/releases"

[tool.coverage.report]
show_missing = true
fail_under = 50

[tool.coverage.run]
plugins = ["covdefaults"]
source = ["spotifyaio"]

[tool.mypy]
# Specify the target platform details in config, so your developers are
# free to run mypy on Windows, Linux, or macOS and get consistent
# results.
platform = "linux"
python_version = "3.11"

# show error messages from unrelated files
follow_imports = "normal"

# suppress errors about unsatisfied imports
ignore_missing_imports = true

# be strict
check_untyped_defs = true
disallow_any_generics = true
disallow_incomplete_defs = true
disallow_subclassing_any = true
disallow_untyped_calls = true
disallow_untyped_decorators = true
disallow_untyped_defs = true
no_implicit_optional = true
strict_optional = true
warn_incomplete_stub = true
warn_no_return = true
warn_redundant_casts = true
warn_return_any = true
warn_unused_configs = true
warn_unused_ignores = true

[tool.pylint.MASTER]
ignore = [
  "tests",
]

[tool.pylint.BASIC]
good-names = [
  "_",
  "ex",
  "fp",
  "i",
  "id",
  "j",
  "k",
  "on",
  "Run",
  "T",
]

[tool.pylint.DESIGN]
max-attributes = 8

[tool.pylint."MESSAGES CONTROL"]
disable = [
  "duplicate-code",
  "format",
  "unsubscriptable-object",
  "too-many-instance-attributes",
  "too-many-arguments",
  "too-many-public-methods",
  "wrong-import-order",
]

[tool.pylint.SIMILARITIES]
ignore-imports = true

[tool.pylint.FORMAT]
max-line-length = 88

[tool.pytest.ini_options]
addopts = "--cov"
asyncio_mode = "auto"

[tool.ruff.lint]
ignore = [
  "ANN101", # Self... explanatory
  "ANN102", # cls... just as useless
  "ANN401", # Opinioated warning on disallowing dynamically typed expressions
  "D203", # Conflicts with other rules
  "D213", # Conflicts with other rules
  "D417", # False positives in some occasions
  "PLR2004", # Just annoying, not really useful
  "PLR0913", # Too many arguments
]
select = ["ALL"]

[tool.ruff.lint.flake8-pytest-style]
fixture-parentheses = false
mark-parentheses = false

[tool.ruff.lint.isort]
known-first-party = ["spotifyaio"]
force-sort-within-sections = true
split-on-trailing-comma = false
combine-as-imports = true

[tool.ruff.lint.mccabe]
max-complexity = 25

[build-system]
build-backend = "poetry.core.masonry.api"
requires = ["poetry-core>=1.0.0"]<|MERGE_RESOLUTION|>--- conflicted
+++ resolved
@@ -42,13 +42,8 @@
 pytest = "8.2.0"
 pytest-asyncio = "0.23.6"
 pytest-cov = "4.1.0"
-<<<<<<< HEAD
-ruff = "0.3.4"
-safety = "3.0.1"
-=======
 ruff = "0.4.2"
 safety = "3.1.0"
->>>>>>> 6a7d2242
 yamllint = "1.35.1"
 syrupy = "4.6.1"
 aioresponses = "0.7.6"
